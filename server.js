import express from "express";
import cors from "cors";
<<<<<<< HEAD
=======
import playlists from "./routes/playlists.js";
>>>>>>> 5cc8bbea
import users from "./routes/users.js";
import swaggerJsdoc from "swagger-jsdoc";
import swaggerUi from "swagger-ui-express";
import connectToDB from "./db/connection.js";

const PORT = process.env.PORT || 3000;
const app = express();

connectToDB();

app.use(cors());
app.use(express.json());

// Swagger definition
const swaggerOptions = {
    definition: {
        openapi: "3.1.0",
        info: {
            title: "music-api",
            version: "1.0.0",
        },
    },
    apis: ['./controllers/*.js'],
};

const swaggerSpec = swaggerJsdoc(swaggerOptions);
app.use("/api-docs", swaggerUi.serve, swaggerUi.setup(swaggerSpec));

// Routes
<<<<<<< HEAD
=======
app.use("/playlists", playlists);
>>>>>>> 5cc8bbea
app.use("/users", users);

// Start the Express server
app.listen(PORT, () => {
    console.log(`Server listening on port ${PORT}`);
});<|MERGE_RESOLUTION|>--- conflicted
+++ resolved
@@ -1,9 +1,6 @@
 import express from "express";
 import cors from "cors";
-<<<<<<< HEAD
-=======
 import playlists from "./routes/playlists.js";
->>>>>>> 5cc8bbea
 import users from "./routes/users.js";
 import swaggerJsdoc from "swagger-jsdoc";
 import swaggerUi from "swagger-ui-express";
@@ -33,10 +30,7 @@
 app.use("/api-docs", swaggerUi.serve, swaggerUi.setup(swaggerSpec));
 
 // Routes
-<<<<<<< HEAD
-=======
 app.use("/playlists", playlists);
->>>>>>> 5cc8bbea
 app.use("/users", users);
 
 // Start the Express server
